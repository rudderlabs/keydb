package main

import (
	"context"
	"fmt"
	"net"
	"os"
	"os/signal"
	"regexp"
	"strconv"
	"strings"
	"sync"
	"syscall"
	"time"

	"github.com/prometheus/client_golang/prometheus"
	"google.golang.org/grpc"

	"github.com/rudderlabs/rudder-go-kit/config"
	"github.com/rudderlabs/rudder-go-kit/logger"
	"github.com/rudderlabs/rudder-go-kit/profiler"
	"github.com/rudderlabs/rudder-go-kit/stats"
	svcMetric "github.com/rudderlabs/rudder-go-kit/stats/metric"
	obskit "github.com/rudderlabs/rudder-observability-kit/go/labels"

	"github.com/rudderlabs/keydb/internal/cloudstorage"
	"github.com/rudderlabs/keydb/internal/hash"
	"github.com/rudderlabs/keydb/internal/release"
	"github.com/rudderlabs/keydb/node"
	pb "github.com/rudderlabs/keydb/proto"
)

var podNameRegex = regexp.MustCompile(`^keydb-(\d+)$`)

type keyDBResponse interface {
	GetSuccess() bool
}

func main() {
	ctx, cancel := signal.NotifyContext(context.Background(), os.Interrupt, os.Kill, syscall.SIGTERM)

	conf := config.New(config.WithEnvPrefix("KEYDB"))
	logFactory := logger.NewFactory(conf)
	defer logFactory.Sync()
	log := logFactory.NewLogger()

	releaseInfo := release.NewInfo()
	statsOptions := []stats.Option{
		stats.WithServiceName(serviceName),
		stats.WithServiceVersion(releaseInfo.Version),
		stats.WithDefaultHistogramBuckets(defaultHistogramBuckets),
	}
	if conf.GetBool("enableBadgerMetrics", true) {
		registerer := prometheus.DefaultRegisterer
		gatherer := prometheus.DefaultGatherer
		badgerMetrics := NewBadgerMetricsCollector(log.Child("badger-metrics-exporter"))
		registerer.MustRegister(badgerMetrics)
		statsOptions = append(statsOptions, stats.WithPrometheusRegistry(registerer, gatherer))
	}
	for histogramName, buckets := range customBuckets {
		statsOptions = append(statsOptions, stats.WithHistogramBuckets(histogramName, buckets))
	}

	stat := stats.NewStats(conf, logFactory, svcMetric.NewManager(), statsOptions...)
	defer stat.Stop()

	if err := stat.Start(ctx, stats.DefaultGoRoutineFactory); err != nil {
		log.Errorn("Failed to start Stats", obskit.Error(err))
		os.Exit(1)
	}

	if err := run(ctx, cancel, conf, stat, log); err != nil {
		log.Fataln("Failed to run", obskit.Error(err))
		os.Exit(1)
	}
}

func run(ctx context.Context, cancel func(), conf *config.Config, stat stats.Stats, log logger.Logger) error {
	defer log.Infon("Service terminated")
	defer cancel()

	cloudStorage, err := cloudstorage.GetCloudStorage(conf, log)
	if err != nil {
		return fmt.Errorf("failed to create cloud storage: %w", err)
	}

	podName := conf.GetString("nodeId", "")
	if !podNameRegex.MatchString(podName) {
		return fmt.Errorf("invalid pod name %s", podName)
	}
	nodeID, err := strconv.Atoi(podNameRegex.FindStringSubmatch(podName)[1])
	if err != nil {
		return fmt.Errorf("failed to parse node ID %q: %w", podName, err)
	}
	nodeAddresses := conf.GetString("nodeAddresses", "")
	if len(nodeAddresses) == 0 {
		return fmt.Errorf("no node addresses provided")
	}

	nodeConfig := node.Config{
		NodeID:          uint32(nodeID),
		ClusterSize:     uint32(conf.GetInt("clusterSize", 1)),
		TotalHashRanges: uint32(conf.GetInt("totalHashRanges", node.DefaultTotalHashRanges)),
		MaxFilesToList:  conf.GetInt64("maxFilesToList", node.DefaultMaxFilesToList),
		SnapshotInterval: conf.GetDuration("snapshotInterval",
			0, time.Nanosecond, // node.DefaultSnapshotInterval will be used
		),
		GarbageCollectionInterval: conf.GetDuration("gcInterval", // node.DefaultGarbageCollectionInterval will be used
			0, time.Nanosecond,
		),
		Addresses: strings.Split(nodeAddresses, ","),
	}

	port := conf.GetInt("port", 50051)
	log = log.Withn(
		logger.NewIntField("port", int64(port)),
		logger.NewIntField("nodeId", int64(nodeConfig.NodeID)),
		logger.NewIntField("clusterSize", int64(nodeConfig.ClusterSize)),
		logger.NewIntField("totalHashRanges", int64(nodeConfig.TotalHashRanges)),
		logger.NewStringField("nodeAddresses", fmt.Sprintf("%+v", nodeConfig.Addresses)),
		logger.NewIntField("noOfAddresses", int64(len(nodeConfig.Addresses))),
	)

	service, err := node.NewService(ctx, nodeConfig, cloudStorage, conf, stat, log.Child("service"))
	if err != nil {
		return fmt.Errorf("failed to create node service: %w", err)
	}

	var wg sync.WaitGroup
	defer func() {
		cancel()
		wg.Wait()
	}()
	wg.Add(1)
	go func() {
		defer wg.Done()
		<-ctx.Done()
		log.Infon("Terminating service")
		service.Close() // TODO test graceful shutdown
	}()

	// create a gRPC server with latency interceptors
	server := grpc.NewServer(
		// Unary interceptor to record latency for unary RPCs
<<<<<<< HEAD
		grpc.UnaryInterceptor(func(ctx context.Context, req interface{}, info *grpc.UnaryServerInfo, handler grpc.UnaryHandler) (interface{}, error) {
			start := time.Now()
			resp, err := handler(ctx, req)
			if err == nil {
				if keyDBResp, ok := resp.(keyDBResponse); ok && !keyDBResp.GetSuccess() {
					stat.NewTaggedStat("keydb_grpc_req_latency_seconds", stats.TimerType, stats.Tags{
						"method":  info.FullMethod,
						"success": "false",
					}).Since(start)
				}
				stat.NewTaggedStat("keydb_grpc_req_latency_seconds", stats.TimerType, stats.Tags{
					"method":  info.FullMethod,
					"success": "true",
				}).Since(start)
			} else {
				stat.NewTaggedStat("keydb_grpc_req_latency_seconds", stats.TimerType, stats.Tags{
					"method":  info.FullMethod,
					"success": "false",
				}).Since(start)
			}
			return resp, err
		}),
=======
		grpc.UnaryInterceptor(
			func(ctx context.Context, req interface{}, info *grpc.UnaryServerInfo, handler grpc.UnaryHandler) (
				interface{}, error,
			) {
				start := time.Now()
				resp, err := handler(ctx, req)
				success := err != nil
				if err == nil {
					if keyDBResp, ok := resp.(keyDBResponse); ok && !keyDBResp.GetSuccess() {
						success = false
					}
				}
				stat.NewTaggedStat("keydb_grpc_req_latency_seconds", stats.TimerType, stats.Tags{
					"method":  info.FullMethod,
					"success": strconv.FormatBool(success),
				}).Since(start)
				return resp, err
			}),
>>>>>>> ce833ef6
	)

	pb.RegisterNodeServiceServer(server, service)

	// Start listening
	lis, err := net.Listen("tcp", fmt.Sprintf(":%d", port))
	if err != nil {
		return fmt.Errorf("failed to listen: %w", err)
	}

	log.Infon("Starting node",
		logger.NewStringField("addresses", fmt.Sprintf("%+v", nodeConfig.Addresses)),
		logger.NewIntField("hashRanges", int64(len(
			hash.GetNodeHashRanges(nodeConfig.NodeID, nodeConfig.ClusterSize, nodeConfig.TotalHashRanges),
		))),
	)

	wg.Add(1)
	go func() {
		defer wg.Done()
		defer log.Infon("Profiler server terminated")
		if err := profiler.StartServer(ctx, conf.GetInt("Profiler.Port", 7777)); err != nil {
			log.Warnn("Profiler server failed", obskit.Error(err))
			return
		}
	}()

	// Start the server
	if err := server.Serve(lis); err != nil {
		return fmt.Errorf("failed to serve: %w", err)
	}

	return ctx.Err()
}<|MERGE_RESOLUTION|>--- conflicted
+++ resolved
@@ -142,30 +142,6 @@
 	// create a gRPC server with latency interceptors
 	server := grpc.NewServer(
 		// Unary interceptor to record latency for unary RPCs
-<<<<<<< HEAD
-		grpc.UnaryInterceptor(func(ctx context.Context, req interface{}, info *grpc.UnaryServerInfo, handler grpc.UnaryHandler) (interface{}, error) {
-			start := time.Now()
-			resp, err := handler(ctx, req)
-			if err == nil {
-				if keyDBResp, ok := resp.(keyDBResponse); ok && !keyDBResp.GetSuccess() {
-					stat.NewTaggedStat("keydb_grpc_req_latency_seconds", stats.TimerType, stats.Tags{
-						"method":  info.FullMethod,
-						"success": "false",
-					}).Since(start)
-				}
-				stat.NewTaggedStat("keydb_grpc_req_latency_seconds", stats.TimerType, stats.Tags{
-					"method":  info.FullMethod,
-					"success": "true",
-				}).Since(start)
-			} else {
-				stat.NewTaggedStat("keydb_grpc_req_latency_seconds", stats.TimerType, stats.Tags{
-					"method":  info.FullMethod,
-					"success": "false",
-				}).Since(start)
-			}
-			return resp, err
-		}),
-=======
 		grpc.UnaryInterceptor(
 			func(ctx context.Context, req interface{}, info *grpc.UnaryServerInfo, handler grpc.UnaryHandler) (
 				interface{}, error,
@@ -184,7 +160,6 @@
 				}).Since(start)
 				return resp, err
 			}),
->>>>>>> ce833ef6
 	)
 
 	pb.RegisterNodeServiceServer(server, service)
