package client

import (
	"context"
	"fmt"
	"net"
	"sync"
	"sync/atomic"
	"time"

	"github.com/rudderlabs/rudder-go-kit/stats"
	obskit "github.com/rudderlabs/rudder-observability-kit/go/labels"

	"google.golang.org/grpc"
	"google.golang.org/grpc/credentials/insecure"

	"github.com/rudderlabs/keydb/internal/hash"
	pb "github.com/rudderlabs/keydb/proto"
	"github.com/rudderlabs/rudder-go-kit/logger"
	kitsync "github.com/rudderlabs/rudder-go-kit/sync"
)

var (
	DefaultRetryCount             = 3
	DefaultRetryDelay             = 1 * time.Second
	DefaultTotalHashRanges uint32 = 128
)

type errClusterSizeChanged struct {
	nodesAddresses []string
}

func (e *errClusterSizeChanged) Error() string { return "cluster size changed" }

// Config holds the configuration for a client
type Config struct {
	// Addresses is a list of node addresses (host:port)
	Addresses []string

	// TotalHashRanges is the total number of hash ranges
	TotalHashRanges uint32

	// RetryCount is the number of times to retry a request
	RetryCount int

	// RetryDelay is the delay between retries
	RetryDelay time.Duration
}

// Client is a client for the KeyDB service
type Client struct {
	config Config

	// clusterSize is the number of nodes in the cluster
	clusterSize uint32

	// connections is a map of node index to connection
	connections map[int]*grpc.ClientConn

	// clients is a map of node index to client
	clients map[int]pb.NodeServiceClient

	// mu protects connections, clients and clusterSize
	mu sync.RWMutex

	logger logger.Logger

	stats stats.Stats

	metrics struct {
		getReqCount    stats.Counter
		getReqLatency  stats.Timer
		getReqFailures stats.Counter
		getReqRetries  stats.Counter
		getKeysQueried stats.Counter
		getKeysFound   stats.Counter

		putReqCount    stats.Counter
		putReqLatency  stats.Timer
		putReqFailures stats.Counter
		putReqRetries  stats.Counter
	}
}

type Opts func(*Client)

func WithStats(stats stats.Stats) Opts {
	return func(client *Client) {
		client.stats = stats
	}
}

// NewClient creates a new KeyDB client
func NewClient(config Config, log logger.Logger, opts ...Opts) (*Client, error) {
	if len(config.Addresses) == 0 {
		return nil, fmt.Errorf("no addresses provided")
	}

	if config.TotalHashRanges == 0 {
		config.TotalHashRanges = DefaultTotalHashRanges
	}

	if config.RetryCount == 0 {
		config.RetryCount = DefaultRetryCount
	}

	if config.RetryDelay == 0 {
		config.RetryDelay = DefaultRetryDelay
	}

	client := &Client{
		config:      config,
		connections: make(map[int]*grpc.ClientConn),
		clients:     make(map[int]pb.NodeServiceClient),
		clusterSize: uint32(len(config.Addresses)),
		logger:      log,
	}

	for _, opt := range opts {
		opt(client)
	}

	if client.stats == nil {
		client.stats = stats.NOP
	}

	client.initMetrics()

	// Connect to all nodes
	for i, addr := range config.Addresses {
		conn, err := grpc.NewClient(addr,
			grpc.WithTransportCredentials(insecure.NewCredentials()),
			grpc.WithContextDialer(func(ctx context.Context, addr string) (net.Conn, error) {
				var dialer net.Dialer
				return dialer.DialContext(ctx, "tcp", addr)
			}),
		)
		if err != nil {
			// Close all connections on error
			_ = client.Close()
			return nil, fmt.Errorf("failed to connect to node %d at %s: %w", i, addr, err)
		}

		client.connections[i] = conn
		client.clients[i] = pb.NewNodeServiceClient(conn)
	}

	return client, nil
}

func (c *Client) initMetrics() {
<<<<<<< HEAD
	c.metrics.getReqCount = c.stats.NewTaggedStat("keydb_client_req_total", stats.CountType, stats.Tags{"method": "get"})
	c.metrics.getReqLatency = c.stats.NewTaggedStat("keydb_client_req_latency_seconds", stats.TimerType, stats.Tags{"method": "get"})
	c.metrics.getReqFailures = c.stats.NewTaggedStat("keydb_client_req_failures_total", stats.CountType, stats.Tags{"method": "get"})
	c.metrics.getReqRetries = c.stats.NewTaggedStat("keydb_client_req_retries_total", stats.CountType, stats.Tags{"method": "get"})
	c.metrics.getKeysQueried = c.stats.NewStat("keydb_client_get_keys_queried_total", stats.CountType)
	c.metrics.getKeysFound = c.stats.NewStat("keydb_client_get_keys_found_total", stats.CountType)

	c.metrics.putReqCount = c.stats.NewTaggedStat("keydb_client_req_count_total", stats.CountType, stats.Tags{"method": "put"})
	c.metrics.putReqLatency = c.stats.NewTaggedStat("keydb_client_req_latency", stats.TimerType, stats.Tags{"method": "put"})
	c.metrics.putReqFailures = c.stats.NewTaggedStat("keydb_client_req_failures_total", stats.CountType, stats.Tags{"method": "put"})
	c.metrics.putReqRetries = c.stats.NewTaggedStat("keydb_client_req_retries_total", stats.CountType, stats.Tags{"method": "put"})
=======
	c.metrics.getReqCount = c.stats.NewTaggedStat("keydb_client_req_total", stats.CountType, stats.Tags{
		"method": "get",
	})
	c.metrics.getReqLatency = c.stats.NewTaggedStat("keydb_client_req_latency_seconds", stats.TimerType, stats.Tags{
		"method": "get",
	})
	c.metrics.getReqFailures = c.stats.NewTaggedStat("keydb_client_req_failures_total", stats.CountType, stats.Tags{
		"method": "get",
	})
	c.metrics.getReqRetries = c.stats.NewTaggedStat("keydb_client_req_retries_total", stats.CountType, stats.Tags{
		"method": "get",
	})
	c.metrics.getKeysQueried = c.stats.NewStat("keydb_client_get_keys_queried_total", stats.CountType)
	c.metrics.getKeysFound = c.stats.NewStat("keydb_client_get_keys_found_total", stats.CountType)

	c.metrics.putReqCount = c.stats.NewTaggedStat("keydb_client_req_count_total", stats.CountType, stats.Tags{
		"method": "put",
	})
	c.metrics.putReqLatency = c.stats.NewTaggedStat("keydb_client_req_latency_seconds", stats.TimerType, stats.Tags{
		"method": "put",
	})
	c.metrics.putReqFailures = c.stats.NewTaggedStat("keydb_client_req_failures_total", stats.CountType, stats.Tags{
		"method": "put",
	})
	c.metrics.putReqRetries = c.stats.NewTaggedStat("keydb_client_req_retries_total", stats.CountType, stats.Tags{
		"method": "put",
	})
>>>>>>> ce833ef6
}

// Close closes all connections
func (c *Client) Close() error {
	c.mu.Lock()
	defer c.mu.Unlock()

	var lastErr error
	for i, conn := range c.connections {
		if err := conn.Close(); err != nil {
			lastErr = fmt.Errorf("failed to close connection to node %d: %w", i, err)
		}
	}

	c.connections = make(map[int]*grpc.ClientConn)
	c.clients = make(map[int]pb.NodeServiceClient)
	c.clusterSize = 0

	return lastErr
}

func (c *Client) ClusterSize() int {
	c.mu.RLock()
	defer c.mu.RUnlock()
	return int(c.clusterSize)
}

// Get retrieves values for multiple keys
func (c *Client) Get(ctx context.Context, keys []string) ([]bool, error) {
	defer c.metrics.getReqLatency.RecordDuration()()
	c.metrics.getReqCount.Increment()
	c.mu.RLock()
	defer c.mu.RUnlock()

	// Create a map to store results
	results := make(map[string]bool)
	resultsMu := sync.Mutex{}

	res, err := c.get(ctx, keys, results, &resultsMu)
	if err != nil {
		c.metrics.getReqFailures.Increment()
		return res, err
	}
	return res, nil
}

func (c *Client) get(
	ctx context.Context, keys []string, results map[string]bool, resultsMu *sync.Mutex,
) (
	[]bool, error,
) {
	// Group keys by node
	keysByNode := make(map[uint32][]string)
	for _, key := range keys {
		if _, alreadyFetched := results[key]; alreadyFetched {
			continue
		}
		_, nodeID := hash.GetNodeNumber(key, c.clusterSize, c.config.TotalHashRanges)
		keysByNode[nodeID] = append(keysByNode[nodeID], key)
	}

	hasClusterSizeChanged := atomic.Value{}

	cancellableCtx, cancel := context.WithCancel(ctx)
	defer cancel()

	group, gCtx := kitsync.NewEagerGroup(cancellableCtx, len(keysByNode))

	for nodeID, nodeKeys := range keysByNode {
		group.Go(func() error {
			// Get the client for this node
			client, ok := c.clients[int(nodeID)]
			if !ok {
				// this should never happen unless clusterSize is updated and the c.clients map isn't
				// or if there is a bug in the hashing function
				cancel()
				return fmt.Errorf("no client for node %d", nodeID)
			}

			// Create the request
			req := &pb.GetRequest{Keys: nodeKeys}

			// Send the request with retries
			var err error
			var resp *pb.GetResponse

			for i := 0; i <= c.config.RetryCount; i++ {
				// Increment retry counter (except for the first attempt)
				if i > 0 {
					c.metrics.getReqRetries.Increment()
				}
				resp, err = client.Get(gCtx, req)
				if err == nil && resp != nil {
					if resp.ErrorCode == pb.ErrorCode_NO_ERROR {
						break // for internal errors, scaling or wrong code we retry
					}
				}

				if resp != nil && c.clusterSize != resp.ClusterSize {
					hasClusterSizeChanged.Store(resp.NodesAddresses)
					cancel()
					return &errClusterSizeChanged{nodesAddresses: resp.NodesAddresses}
				}

				if err != nil {
<<<<<<< HEAD
					c.logger.Errorn("get keys from node", logger.NewIntField("nodeId", int64(nodeID)), logger.NewIntField("attempt", int64(i+1)), obskit.Error(err))
=======
					c.logger.Errorn("get keys from node",
						logger.NewIntField("nodeId", int64(nodeID)),
						logger.NewIntField("attempt", int64(i+1)),
						obskit.Error(err))
>>>>>>> ce833ef6
				}

				// If this is the last retry, return the error
				if i == c.config.RetryCount {
					cancel()
					if err != nil {
<<<<<<< HEAD
						return fmt.Errorf("failed to get keys from node %d: no retries left, err:%w", nodeID, err)
					}
					return fmt.Errorf("failed to get keys from node %d, errCode %s: no retries left", nodeID, resp.ErrorCode.String())
=======
						return fmt.Errorf(
							"failed to get keys from node %d: no retries left, err:%w", nodeID, err)
					}
					if resp != nil {
						return fmt.Errorf(
							"failed to get keys from node %d, errCode %s: no retries left",
							nodeID, resp.ErrorCode.String())
					}
					return fmt.Errorf("failed to get keys from node %d: no retries left", nodeID)
>>>>>>> ce833ef6
				}

				// Wait before retrying
				select {
				case <-gCtx.Done():
					return gCtx.Err()
				case <-time.After(c.config.RetryDelay):
				}
			}

			if c.clusterSize != resp.ClusterSize {
				hasClusterSizeChanged.Store(resp.NodesAddresses)
				cancel()
				return &errClusterSizeChanged{nodesAddresses: resp.NodesAddresses}
			}

			// Store results
			resultsMu.Lock()
			for i, key := range nodeKeys {
				results[key] = resp.Exists[i]
			}
			resultsMu.Unlock()

			return nil
		})
	}

	if err := group.Wait(); err != nil {
		nodesAddresses, ok := hasClusterSizeChanged.Load().([]string)
		if ok && len(nodesAddresses) > 0 {
			if err = c.updateClusterSize(nodesAddresses); err != nil {
				return nil, fmt.Errorf("failed to update cluster size: %w", err)
			}
			return c.get(ctx, keys, results, resultsMu)
		}
		return nil, err
	}

	// Convert results map to slice in the same order as input keys
	exists := make([]bool, len(keys))
	existsCount := 0
	for i, key := range keys {
		exists[i] = results[key]
		if exists[i] {
			existsCount++
		}
	}

	c.metrics.getKeysQueried.Count(len(keys))
	c.metrics.getKeysFound.Count(existsCount)
	return exists, nil
}

// Put stores multiple key-value pairs with TTL
func (c *Client) Put(ctx context.Context, keys []string, ttl time.Duration) error {
	defer c.metrics.putReqLatency.RecordDuration()()
	c.metrics.putReqCount.Increment()
	c.mu.RLock()
	defer c.mu.RUnlock()

	err := c.put(ctx, keys, ttl)
	if err != nil {
		c.metrics.putReqFailures.Increment()
		return err
	}
	return nil
}

func (c *Client) put(ctx context.Context, keys []string, ttl time.Duration) error {
	// Group items by node
	itemsByNode := make(map[uint32][]string)
	for _, key := range keys {
		_, nodeID := hash.GetNodeNumber(key, c.clusterSize, c.config.TotalHashRanges)
		itemsByNode[nodeID] = append(itemsByNode[nodeID], key)
	}

	hasClusterSizeChanged := atomic.Value{}

	cancellableCtx, cancel := context.WithCancel(ctx)
	defer cancel()

	group, gCtx := kitsync.NewEagerGroup(cancellableCtx, len(itemsByNode))
	for nodeID, nodeItems := range itemsByNode {
		group.Go(func() error {
			// Get the client for this node
			client, ok := c.clients[int(nodeID)]
			if !ok {
				// this should never happen unless clusterSize is updated and the c.clients map isn't
				// or if there is a bug in the hashing function
				cancel()
				return fmt.Errorf("no client for node %d", nodeID)
			}

			// Create the request
			req := &pb.PutRequest{Keys: nodeItems, TtlSeconds: uint64(ttl.Seconds())}

			// Send the request with retries
			var err error
			var resp *pb.PutResponse
			for i := 0; i <= c.config.RetryCount; i++ {
				// Increment retry counter (except for the first attempt)
				if i > 0 {
					c.metrics.putReqRetries.Increment()
				}
				resp, err = client.Put(gCtx, req)
				if err == nil && resp != nil {
					if resp.Success && resp.ErrorCode == pb.ErrorCode_NO_ERROR {
						break // for internal errors, scaling or wrong code we retry
					}
				}

				if resp != nil && c.clusterSize != resp.ClusterSize {
					hasClusterSizeChanged.Store(resp.NodesAddresses)
					cancel()
					return &errClusterSizeChanged{nodesAddresses: resp.NodesAddresses}
				}

				if err != nil {
<<<<<<< HEAD
					c.logger.Errorn("put keys in node", logger.NewIntField("nodeID", int64(nodeID)), logger.NewIntField("attempt", int64(i+1)), obskit.Error(err))
=======
					c.logger.Errorn("put keys in node",
						logger.NewIntField("nodeID", int64(nodeID)),
						logger.NewIntField("attempt", int64(i+1)), obskit.Error(err))
>>>>>>> ce833ef6
				}

				// If this is the last retry, return the error
				if i == c.config.RetryCount {
					cancel()
					if err != nil {
						return fmt.Errorf("failed to get keys from node %d: no retries left, err: %w", nodeID, err)
					}
<<<<<<< HEAD
					return fmt.Errorf("failed to get keys from node %d, errCode %s: no retries left", nodeID, resp.ErrorCode.String())
=======
					if resp != nil {
						return fmt.Errorf("failed to get keys from node %d, errCode %s: no retries left",
							nodeID, resp.ErrorCode.String())
					}
					return fmt.Errorf("failed to get keys from node %d: no retries left", nodeID)
>>>>>>> ce833ef6
				}

				// Wait before retrying
				select {
				case <-gCtx.Done():
					return gCtx.Err()
				case <-time.After(c.config.RetryDelay):
				}
			}

			if c.clusterSize != resp.ClusterSize {
				hasClusterSizeChanged.Store(resp.NodesAddresses)
				cancel()
				return &errClusterSizeChanged{nodesAddresses: resp.NodesAddresses}
			}

			return nil
		})
	}

	if err := group.Wait(); err != nil {
		nodesAddresses, ok := hasClusterSizeChanged.Load().([]string)
		if ok && len(nodesAddresses) > 0 {
			if err = c.updateClusterSize(nodesAddresses); err != nil {
				return fmt.Errorf("failed to update cluster size: %w", err)
			}
			return c.put(ctx, keys, ttl)
		}
		return err
	}

	return nil
}

// GetNodeInfo returns information about a node
func (c *Client) GetNodeInfo(ctx context.Context, nodeID uint32) (*pb.GetNodeInfoResponse, error) {
	c.mu.RLock()
	defer c.mu.RUnlock()

	// Get the client for this node
	client, ok := c.clients[int(nodeID)]
	if !ok {
		// this should never happen unless clusterSize is updated and the c.clients map isn't
		// or if there is a bug in the hashing function
		return nil, fmt.Errorf("no client for node %d", nodeID)
	}

	// Create the request
	req := &pb.GetNodeInfoRequest{NodeId: nodeID}

	// Send the request with retries
	var err error
	var resp *pb.GetNodeInfoResponse
	for i := 0; i <= c.config.RetryCount; i++ {
		resp, err = client.GetNodeInfo(ctx, req)
		if err == nil {
			break
		}

		// If this is the last retry, return the error
		if i == c.config.RetryCount {
			return nil, fmt.Errorf("failed to get node info from node %d: %w", nodeID, err)
		}

		// Wait before retrying
		select {
		case <-ctx.Done():
			return nil, ctx.Err()
		case <-time.After(c.config.RetryDelay):
		}
	}

	if c.clusterSize != resp.ClusterSize {
		if err = c.updateClusterSize(resp.NodesAddresses); err != nil {
			return nil, fmt.Errorf("failed to update cluster size: %w", err)
		}
	}

	return resp, nil
}

// CreateSnapshots forces the creation of snapshots on a node
// This method is meant to be used by an Operator process only!
func (c *Client) CreateSnapshots(ctx context.Context) error {
	c.mu.RLock()
	defer c.mu.RUnlock()

	group, ctx := kitsync.NewEagerGroup(ctx, len(c.clients))
	for nodeID, client := range c.clients {
		group.Go(func() error {
			req := &pb.CreateSnapshotsRequest{}

			var err error
			var resp *pb.CreateSnapshotsResponse
			for i := 0; i <= c.config.RetryCount; i++ {
				resp, err = client.CreateSnapshots(ctx, req)
				if err == nil {
					break
				}

				// If this is the last retry, return the error
				if i == c.config.RetryCount {
					return fmt.Errorf("failed to create snapshot on node %d: %w", nodeID, err)
				}

				// Wait before retrying
				select {
				case <-ctx.Done():
					return ctx.Err()
				case <-time.After(c.config.RetryDelay):
				}
			}

			if !resp.Success {
				return fmt.Errorf("failed to create snapshot on node %d: %w", nodeID, err)
			}

			return nil
		})
	}

	return group.Wait()
}

// LoadSnapshots forces all nodes to load snapshots from cloud storage
// This method is meant to be used by an Operator process only!
func (c *Client) LoadSnapshots(ctx context.Context) error {
	c.mu.RLock()
	defer c.mu.RUnlock()

	group, ctx := kitsync.NewEagerGroup(ctx, len(c.clients))
	for nodeID, client := range c.clients {
		group.Go(func() error {
			req := &pb.LoadSnapshotsRequest{}

			var err error
			var resp *pb.LoadSnapshotsResponse
			for i := 0; i <= c.config.RetryCount; i++ {
				resp, err = client.LoadSnapshots(ctx, req)
				if err == nil && resp != nil && resp.Success {
					break
				}

				// If this is the last retry, return the error
				if i == c.config.RetryCount {
					errMsg := "unknown error"
					if err != nil {
						errMsg = err.Error()
					} else if resp != nil {
						errMsg = resp.ErrorMessage
					}
					return fmt.Errorf("failed to load snapshots on node %d: %s", nodeID, errMsg)
				}

				// Wait before retrying
				select {
				case <-ctx.Done():
					return ctx.Err()
				case <-time.After(c.config.RetryDelay):
				}
			}

			return nil
		})
	}

	return group.Wait()
}

// Scale changes the number of nodes in the cluster
// This method is meant to be used by an Operator process only!
func (c *Client) Scale(ctx context.Context, addresses ...string) error {
	c.mu.Lock()
	defer c.mu.Unlock()

	newClusterSize := uint32(len(addresses))
	if newClusterSize == c.clusterSize {
		return nil // No change needed
	}

	// Handle case when newClusterSize is bigger
	if newClusterSize > c.clusterSize {
		// Establish new connections to the new nodes
		for i := int(c.clusterSize); i < int(newClusterSize); i++ {
			addr := addresses[i]
			conn, err := grpc.NewClient(addr,
				grpc.WithTransportCredentials(insecure.NewCredentials()),
				grpc.WithContextDialer(func(ctx context.Context, addr string) (net.Conn, error) {
					var dialer net.Dialer
					return dialer.DialContext(ctx, "tcp", addr)
				}),
			)
			if err != nil {
				// Close any new connections we've made so far
				for j := int(c.clusterSize); j < i; j++ {
					if conn, ok := c.connections[j]; ok {
						_ = conn.Close()
						delete(c.connections, j)
						delete(c.clients, j)
					}
				}
				return fmt.Errorf("failed to connect to node %d at %s: %w", i, addr, err)
			}

			c.connections[i] = conn
			c.clients[i] = pb.NewNodeServiceClient(conn)
		}
	} else if newClusterSize < c.clusterSize {
		// Handle case when newClusterSize is smaller
		// Close unnecessary connections
		for i := int(newClusterSize); i < int(c.clusterSize); i++ {
			if conn, ok := c.connections[i]; ok {
				_ = conn.Close() // Ignore errors during close
				delete(c.connections, i)
				delete(c.clients, i)
			}
		}
	}

	// Send ScaleRequest to all nodes
	group, ctx := kitsync.NewEagerGroup(ctx, len(c.clients))
	for nodeID, client := range c.clients {
		group.Go(func() error {
			req := &pb.ScaleRequest{
				NewClusterSize: newClusterSize,
				NodesAddresses: addresses,
			}

			var err error
			var resp *pb.ScaleResponse
			for i := 0; i <= c.config.RetryCount; i++ {
				resp, err = client.Scale(ctx, req)
				if err == nil && resp != nil && resp.Success {
					break
				}

				// If this is the last retry, save the error
				if i == c.config.RetryCount {
					errMsg := "unknown error"
					if err != nil {
						errMsg = err.Error()
					} else if resp != nil {
						errMsg = resp.ErrorMessage
					}
					return fmt.Errorf("failed to scale node %d: %s", nodeID, errMsg)
				}

				// Wait before retrying
				select {
				case <-ctx.Done():
					return ctx.Err()
				case <-time.After(c.config.RetryDelay):
				}
			}

			return nil
		})
	}

	err := group.Wait()
	if err != nil {
		return err
	}

	c.config.Addresses = addresses
	c.clusterSize = newClusterSize

	return nil
}

// ScaleComplete notifies a node that the scaling operation is complete
// This method is meant to be used by an Operator process only!
func (c *Client) ScaleComplete(ctx context.Context) error {
	c.mu.RLock()
	defer c.mu.RUnlock()

	group, ctx := kitsync.NewEagerGroup(ctx, len(c.clients))
	for nodeID, client := range c.clients {
		group.Go(func() error {
			req := &pb.ScaleCompleteRequest{}

			// Send the request with retries
			var err error
			var resp *pb.ScaleCompleteResponse
			for i := 0; i <= c.config.RetryCount; i++ {
				resp, err = client.ScaleComplete(ctx, req)
				if err == nil && resp != nil && resp.Success {
					break
				}

				// If this is the last retry, return the error
				if i == c.config.RetryCount {
					return fmt.Errorf("failed to complete scale operation on node %d: %w", nodeID, err)
				}

				// Wait before retrying
				select {
				case <-ctx.Done():
					return ctx.Err()
				case <-time.After(c.config.RetryDelay):
				}
			}

			return nil
		})
	}

	return group.Wait()
}

// updateClusterSize updates the cluster size in a race-condition safe manner.
// It takes a new cluster size and the current keys being processed.
// It returns a slice of keys that need to be fetched again.
func (c *Client) updateClusterSize(nodesAddresses []string) error {
	// Release read lock and acquire write lock
	c.mu.RUnlock()
	c.mu.Lock()
	defer func() {
		// Release write lock and reacquire read lock
		c.mu.Unlock()
		c.mu.RLock()
	}()

	newClusterSize := uint32(len(nodesAddresses))

	// Check if cluster size has already been updated by someone else
	if c.clusterSize == newClusterSize {
		return nil // No need to update or refetch
	}

	c.logger.Infon("Detected new cluster size",
		logger.NewIntField("oldClusterSize", int64(c.clusterSize)),
		logger.NewIntField("newClusterSize", int64(newClusterSize)),
		logger.NewStringField("nodesAddresses", fmt.Sprintf("%+v", nodesAddresses)),
	)

	c.config.Addresses = nodesAddresses
	oldClusterSize := c.clusterSize
	c.clusterSize = newClusterSize

	// If cluster is smaller, close connections that are not needed
	if newClusterSize < oldClusterSize {
		for i := int(newClusterSize); i < int(oldClusterSize); i++ {
			if conn, ok := c.connections[i]; ok {
				_ = conn.Close() // Ignore errors during close
				delete(c.connections, i)
				delete(c.clients, i)
			}
		}
	} else { // we get here if newClusterSize > oldClusterSize
		// The cluster is bigger, create new connections
		// But we can only do this if we have addresses for the new nodes
		for i := int(oldClusterSize); i < int(newClusterSize); i++ {
			addr := nodesAddresses[i]
			conn, err := grpc.NewClient(addr,
				grpc.WithTransportCredentials(insecure.NewCredentials()),
				grpc.WithContextDialer(func(ctx context.Context, addr string) (net.Conn, error) {
					var dialer net.Dialer
					return dialer.DialContext(ctx, "tcp", addr)
				}),
			)
			if err != nil {
				return fmt.Errorf("failed to connect to node %d at %s: %w", i, addr, err)
			}

			c.connections[i] = conn
			c.clients[i] = pb.NewNodeServiceClient(conn)
		}
	}

	return nil
}<|MERGE_RESOLUTION|>--- conflicted
+++ resolved
@@ -149,19 +149,6 @@
 }
 
 func (c *Client) initMetrics() {
-<<<<<<< HEAD
-	c.metrics.getReqCount = c.stats.NewTaggedStat("keydb_client_req_total", stats.CountType, stats.Tags{"method": "get"})
-	c.metrics.getReqLatency = c.stats.NewTaggedStat("keydb_client_req_latency_seconds", stats.TimerType, stats.Tags{"method": "get"})
-	c.metrics.getReqFailures = c.stats.NewTaggedStat("keydb_client_req_failures_total", stats.CountType, stats.Tags{"method": "get"})
-	c.metrics.getReqRetries = c.stats.NewTaggedStat("keydb_client_req_retries_total", stats.CountType, stats.Tags{"method": "get"})
-	c.metrics.getKeysQueried = c.stats.NewStat("keydb_client_get_keys_queried_total", stats.CountType)
-	c.metrics.getKeysFound = c.stats.NewStat("keydb_client_get_keys_found_total", stats.CountType)
-
-	c.metrics.putReqCount = c.stats.NewTaggedStat("keydb_client_req_count_total", stats.CountType, stats.Tags{"method": "put"})
-	c.metrics.putReqLatency = c.stats.NewTaggedStat("keydb_client_req_latency", stats.TimerType, stats.Tags{"method": "put"})
-	c.metrics.putReqFailures = c.stats.NewTaggedStat("keydb_client_req_failures_total", stats.CountType, stats.Tags{"method": "put"})
-	c.metrics.putReqRetries = c.stats.NewTaggedStat("keydb_client_req_retries_total", stats.CountType, stats.Tags{"method": "put"})
-=======
 	c.metrics.getReqCount = c.stats.NewTaggedStat("keydb_client_req_total", stats.CountType, stats.Tags{
 		"method": "get",
 	})
@@ -189,7 +176,6 @@
 	c.metrics.putReqRetries = c.stats.NewTaggedStat("keydb_client_req_retries_total", stats.CountType, stats.Tags{
 		"method": "put",
 	})
->>>>>>> ce833ef6
 }
 
 // Close closes all connections
@@ -295,25 +281,16 @@
 				}
 
 				if err != nil {
-<<<<<<< HEAD
-					c.logger.Errorn("get keys from node", logger.NewIntField("nodeId", int64(nodeID)), logger.NewIntField("attempt", int64(i+1)), obskit.Error(err))
-=======
 					c.logger.Errorn("get keys from node",
 						logger.NewIntField("nodeId", int64(nodeID)),
 						logger.NewIntField("attempt", int64(i+1)),
 						obskit.Error(err))
->>>>>>> ce833ef6
 				}
 
 				// If this is the last retry, return the error
 				if i == c.config.RetryCount {
 					cancel()
 					if err != nil {
-<<<<<<< HEAD
-						return fmt.Errorf("failed to get keys from node %d: no retries left, err:%w", nodeID, err)
-					}
-					return fmt.Errorf("failed to get keys from node %d, errCode %s: no retries left", nodeID, resp.ErrorCode.String())
-=======
 						return fmt.Errorf(
 							"failed to get keys from node %d: no retries left, err:%w", nodeID, err)
 					}
@@ -323,7 +300,6 @@
 							nodeID, resp.ErrorCode.String())
 					}
 					return fmt.Errorf("failed to get keys from node %d: no retries left", nodeID)
->>>>>>> ce833ef6
 				}
 
 				// Wait before retrying
@@ -442,13 +418,9 @@
 				}
 
 				if err != nil {
-<<<<<<< HEAD
-					c.logger.Errorn("put keys in node", logger.NewIntField("nodeID", int64(nodeID)), logger.NewIntField("attempt", int64(i+1)), obskit.Error(err))
-=======
 					c.logger.Errorn("put keys in node",
 						logger.NewIntField("nodeID", int64(nodeID)),
 						logger.NewIntField("attempt", int64(i+1)), obskit.Error(err))
->>>>>>> ce833ef6
 				}
 
 				// If this is the last retry, return the error
@@ -457,15 +429,11 @@
 					if err != nil {
 						return fmt.Errorf("failed to get keys from node %d: no retries left, err: %w", nodeID, err)
 					}
-<<<<<<< HEAD
-					return fmt.Errorf("failed to get keys from node %d, errCode %s: no retries left", nodeID, resp.ErrorCode.String())
-=======
 					if resp != nil {
 						return fmt.Errorf("failed to get keys from node %d, errCode %s: no retries left",
 							nodeID, resp.ErrorCode.String())
 					}
 					return fmt.Errorf("failed to get keys from node %d: no retries left", nodeID)
->>>>>>> ce833ef6
 				}
 
 				// Wait before retrying
